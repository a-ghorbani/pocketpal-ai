// !$*UTF8*$!
{
	archiveVersion = 1;
	classes = {
	};
	objectVersion = 54;
	objects = {

/* Begin PBXBuildFile section */
		00E356F31AD99517003FC87E /* PocketPalTests.m in Sources */ = {isa = PBXBuildFile; fileRef = 00E356F21AD99517003FC87E /* PocketPalTests.m */; };
		13B07FBC1A68108700A75B9A /* AppDelegate.mm in Sources */ = {isa = PBXBuildFile; fileRef = 13B07FB01A68108700A75B9A /* AppDelegate.mm */; };
		13B07FBF1A68108700A75B9A /* Images.xcassets in Resources */ = {isa = PBXBuildFile; fileRef = 13B07FB51A68108700A75B9A /* Images.xcassets */; };
		13B07FC11A68108700A75B9A /* main.m in Sources */ = {isa = PBXBuildFile; fileRef = 13B07FB71A68108700A75B9A /* main.m */; };
		36B03A5A5CA4CC82C7DB800B /* libPods-PocketPal.a in Frameworks */ = {isa = PBXBuildFile; fileRef = 2F375E195CC1974E75C558FD /* libPods-PocketPal.a */; };
		6F48BC249E5E59B72A562202 /* libPods-PocketPal-PocketPalTests.a in Frameworks */ = {isa = PBXBuildFile; fileRef = D27E0293B9D8C211B881E4C4 /* libPods-PocketPal-PocketPalTests.a */; };
		81AB9BB82411601600AC10FF /* LaunchScreen.storyboard in Resources */ = {isa = PBXBuildFile; fileRef = 81AB9BB72411601600AC10FF /* LaunchScreen.storyboard */; };
/* End PBXBuildFile section */

/* Begin PBXContainerItemProxy section */
		00E356F41AD99517003FC87E /* PBXContainerItemProxy */ = {
			isa = PBXContainerItemProxy;
			containerPortal = 83CBB9F71A601CBA00E9B192 /* Project object */;
			proxyType = 1;
			remoteGlobalIDString = 13B07F861A680F5B00A75B9A;
			remoteInfo = PocketPal;
		};
/* End PBXContainerItemProxy section */

/* Begin PBXFileReference section */
		00E356EE1AD99517003FC87E /* PocketPalTests.xctest */ = {isa = PBXFileReference; explicitFileType = wrapper.cfbundle; includeInIndex = 0; path = PocketPalTests.xctest; sourceTree = BUILT_PRODUCTS_DIR; };
		00E356F11AD99517003FC87E /* Info.plist */ = {isa = PBXFileReference; lastKnownFileType = text.plist.xml; path = Info.plist; sourceTree = "<group>"; };
		00E356F21AD99517003FC87E /* PocketPalTests.m */ = {isa = PBXFileReference; lastKnownFileType = sourcecode.c.objc; path = PocketPalTests.m; sourceTree = "<group>"; };
		04EDBEC6CF22D26074FE701D /* Pods-PocketPal.debug.xcconfig */ = {isa = PBXFileReference; includeInIndex = 1; lastKnownFileType = text.xcconfig; name = "Pods-PocketPal.debug.xcconfig"; path = "Target Support Files/Pods-PocketPal/Pods-PocketPal.debug.xcconfig"; sourceTree = "<group>"; };
		12009917F81D5194B51E7253 /* Pods-PocketPal-PocketPalTests.debug.xcconfig */ = {isa = PBXFileReference; includeInIndex = 1; lastKnownFileType = text.xcconfig; name = "Pods-PocketPal-PocketPalTests.debug.xcconfig"; path = "Target Support Files/Pods-PocketPal-PocketPalTests/Pods-PocketPal-PocketPalTests.debug.xcconfig"; sourceTree = "<group>"; };
		13B07F961A680F5B00A75B9A /* PocketPal.app */ = {isa = PBXFileReference; explicitFileType = wrapper.application; includeInIndex = 0; path = PocketPal.app; sourceTree = BUILT_PRODUCTS_DIR; };
		13B07FAF1A68108700A75B9A /* AppDelegate.h */ = {isa = PBXFileReference; fileEncoding = 4; lastKnownFileType = sourcecode.c.h; name = AppDelegate.h; path = PocketPal/AppDelegate.h; sourceTree = "<group>"; };
		13B07FB01A68108700A75B9A /* AppDelegate.mm */ = {isa = PBXFileReference; fileEncoding = 4; lastKnownFileType = sourcecode.cpp.objcpp; name = AppDelegate.mm; path = PocketPal/AppDelegate.mm; sourceTree = "<group>"; };
		13B07FB51A68108700A75B9A /* Images.xcassets */ = {isa = PBXFileReference; lastKnownFileType = folder.assetcatalog; name = Images.xcassets; path = PocketPal/Images.xcassets; sourceTree = "<group>"; };
		13B07FB61A68108700A75B9A /* Info.plist */ = {isa = PBXFileReference; fileEncoding = 4; lastKnownFileType = text.plist.xml; name = Info.plist; path = PocketPal/Info.plist; sourceTree = "<group>"; };
		13B07FB71A68108700A75B9A /* main.m */ = {isa = PBXFileReference; fileEncoding = 4; lastKnownFileType = sourcecode.c.objc; name = main.m; path = PocketPal/main.m; sourceTree = "<group>"; };
		2F375E195CC1974E75C558FD /* libPods-PocketPal.a */ = {isa = PBXFileReference; explicitFileType = archive.ar; includeInIndex = 0; path = "libPods-PocketPal.a"; sourceTree = BUILT_PRODUCTS_DIR; };
		7ED25E60B577DABD90D17D15 /* Pods-PocketPal.release.xcconfig */ = {isa = PBXFileReference; includeInIndex = 1; lastKnownFileType = text.xcconfig; name = "Pods-PocketPal.release.xcconfig"; path = "Target Support Files/Pods-PocketPal/Pods-PocketPal.release.xcconfig"; sourceTree = "<group>"; };
		81AB9BB72411601600AC10FF /* LaunchScreen.storyboard */ = {isa = PBXFileReference; fileEncoding = 4; lastKnownFileType = file.storyboard; name = LaunchScreen.storyboard; path = PocketPal/LaunchScreen.storyboard; sourceTree = "<group>"; };
		D27E0293B9D8C211B881E4C4 /* libPods-PocketPal-PocketPalTests.a */ = {isa = PBXFileReference; explicitFileType = archive.ar; includeInIndex = 0; path = "libPods-PocketPal-PocketPalTests.a"; sourceTree = BUILT_PRODUCTS_DIR; };
		EB8DF3A7DF5AEC7AECAC8163 /* Pods-PocketPal-PocketPalTests.release.xcconfig */ = {isa = PBXFileReference; includeInIndex = 1; lastKnownFileType = text.xcconfig; name = "Pods-PocketPal-PocketPalTests.release.xcconfig"; path = "Target Support Files/Pods-PocketPal-PocketPalTests/Pods-PocketPal-PocketPalTests.release.xcconfig"; sourceTree = "<group>"; };
		ED297162215061F000B7C4FE /* JavaScriptCore.framework */ = {isa = PBXFileReference; lastKnownFileType = wrapper.framework; name = JavaScriptCore.framework; path = System/Library/Frameworks/JavaScriptCore.framework; sourceTree = SDKROOT; };
		F6E78A942BFFAF1A00968174 /* MaterialCommunityIcons.ttf */ = {isa = PBXFileReference; lastKnownFileType = file; name = MaterialCommunityIcons.ttf; path = "../node_modules/react-native-vector-icons/Fonts/MaterialCommunityIcons.ttf"; sourceTree = "<group>"; };
		F6FDF0F62BF10215004D619B /* MaterialIcons.ttf */ = {isa = PBXFileReference; lastKnownFileType = file; name = MaterialIcons.ttf; path = "../node_modules/react-native-vector-icons/Fonts/MaterialIcons.ttf"; sourceTree = "<group>"; };
/* End PBXFileReference section */

/* Begin PBXFrameworksBuildPhase section */
		00E356EB1AD99517003FC87E /* Frameworks */ = {
			isa = PBXFrameworksBuildPhase;
			buildActionMask = 2147483647;
			files = (
				6F48BC249E5E59B72A562202 /* libPods-PocketPal-PocketPalTests.a in Frameworks */,
			);
			runOnlyForDeploymentPostprocessing = 0;
		};
		13B07F8C1A680F5B00A75B9A /* Frameworks */ = {
			isa = PBXFrameworksBuildPhase;
			buildActionMask = 2147483647;
			files = (
				36B03A5A5CA4CC82C7DB800B /* libPods-PocketPal.a in Frameworks */,
			);
			runOnlyForDeploymentPostprocessing = 0;
		};
/* End PBXFrameworksBuildPhase section */

/* Begin PBXGroup section */
		00E356EF1AD99517003FC87E /* PocketPalTests */ = {
			isa = PBXGroup;
			children = (
				00E356F21AD99517003FC87E /* PocketPalTests.m */,
				00E356F01AD99517003FC87E /* Supporting Files */,
			);
			path = PocketPalTests;
			sourceTree = "<group>";
		};
		00E356F01AD99517003FC87E /* Supporting Files */ = {
			isa = PBXGroup;
			children = (
				00E356F11AD99517003FC87E /* Info.plist */,
			);
			name = "Supporting Files";
			sourceTree = "<group>";
		};
		13B07FAE1A68108700A75B9A /* PocketPal */ = {
			isa = PBXGroup;
			children = (
				F6FDF0F52BF10159004D619B /* Fonts */,
				13B07FAF1A68108700A75B9A /* AppDelegate.h */,
				13B07FB01A68108700A75B9A /* AppDelegate.mm */,
				13B07FB51A68108700A75B9A /* Images.xcassets */,
				13B07FB61A68108700A75B9A /* Info.plist */,
				81AB9BB72411601600AC10FF /* LaunchScreen.storyboard */,
				13B07FB71A68108700A75B9A /* main.m */,
			);
			name = PocketPal;
			sourceTree = "<group>";
		};
		2D16E6871FA4F8E400B85C8A /* Frameworks */ = {
			isa = PBXGroup;
			children = (
				ED297162215061F000B7C4FE /* JavaScriptCore.framework */,
				2F375E195CC1974E75C558FD /* libPods-PocketPal.a */,
				D27E0293B9D8C211B881E4C4 /* libPods-PocketPal-PocketPalTests.a */,
			);
			name = Frameworks;
			sourceTree = "<group>";
		};
		832341AE1AAA6A7D00B99B32 /* Libraries */ = {
			isa = PBXGroup;
			children = (
			);
			name = Libraries;
			sourceTree = "<group>";
		};
		83CBB9F61A601CBA00E9B192 = {
			isa = PBXGroup;
			children = (
				13B07FAE1A68108700A75B9A /* PocketPal */,
				832341AE1AAA6A7D00B99B32 /* Libraries */,
				00E356EF1AD99517003FC87E /* PocketPalTests */,
				83CBBA001A601CBA00E9B192 /* Products */,
				2D16E6871FA4F8E400B85C8A /* Frameworks */,
				BBD78D7AC51CEA395F1C20DB /* Pods */,
			);
			indentWidth = 2;
			sourceTree = "<group>";
			tabWidth = 2;
			usesTabs = 0;
		};
		83CBBA001A601CBA00E9B192 /* Products */ = {
			isa = PBXGroup;
			children = (
				13B07F961A680F5B00A75B9A /* PocketPal.app */,
				00E356EE1AD99517003FC87E /* PocketPalTests.xctest */,
			);
			name = Products;
			sourceTree = "<group>";
		};
		BBD78D7AC51CEA395F1C20DB /* Pods */ = {
			isa = PBXGroup;
			children = (
				04EDBEC6CF22D26074FE701D /* Pods-PocketPal.debug.xcconfig */,
				7ED25E60B577DABD90D17D15 /* Pods-PocketPal.release.xcconfig */,
				12009917F81D5194B51E7253 /* Pods-PocketPal-PocketPalTests.debug.xcconfig */,
				EB8DF3A7DF5AEC7AECAC8163 /* Pods-PocketPal-PocketPalTests.release.xcconfig */,
			);
			path = Pods;
			sourceTree = "<group>";
		};
		F6FDF0F52BF10159004D619B /* Fonts */ = {
			isa = PBXGroup;
			children = (
				F6FDF0F62BF10215004D619B /* MaterialIcons.ttf */,
				F6E78A942BFFAF1A00968174 /* MaterialCommunityIcons.ttf */,
			);
			name = Fonts;
			sourceTree = "<group>";
		};
/* End PBXGroup section */

/* Begin PBXNativeTarget section */
		00E356ED1AD99517003FC87E /* PocketPalTests */ = {
			isa = PBXNativeTarget;
			buildConfigurationList = 00E357021AD99517003FC87E /* Build configuration list for PBXNativeTarget "PocketPalTests" */;
			buildPhases = (
				CBCE96C73D0E43A5B779B642 /* [CP] Check Pods Manifest.lock */,
				00E356EA1AD99517003FC87E /* Sources */,
				00E356EB1AD99517003FC87E /* Frameworks */,
				00E356EC1AD99517003FC87E /* Resources */,
				DD7A9DEF01620ADEA0221FBF /* [CP] Embed Pods Frameworks */,
				5C307664884B2FED7F718622 /* [CP] Copy Pods Resources */,
			);
			buildRules = (
			);
			dependencies = (
				00E356F51AD99517003FC87E /* PBXTargetDependency */,
			);
			name = PocketPalTests;
			productName = PocketPalTests;
			productReference = 00E356EE1AD99517003FC87E /* PocketPalTests.xctest */;
			productType = "com.apple.product-type.bundle.unit-test";
		};
		13B07F861A680F5B00A75B9A /* PocketPal */ = {
			isa = PBXNativeTarget;
			buildConfigurationList = 13B07F931A680F5B00A75B9A /* Build configuration list for PBXNativeTarget "PocketPal" */;
			buildPhases = (
				BAD27AE0021C85E26D07C45B /* [CP] Check Pods Manifest.lock */,
				13B07F871A680F5B00A75B9A /* Sources */,
				13B07F8C1A680F5B00A75B9A /* Frameworks */,
				13B07F8E1A680F5B00A75B9A /* Resources */,
				00DD1BFF1BD5951E006B06BC /* Bundle React Native code and images */,
				D6CD7534C543272FC89109BC /* [CP] Embed Pods Frameworks */,
				E4C990C8DEAE1FDF91912E22 /* [CP] Copy Pods Resources */,
			);
			buildRules = (
			);
			dependencies = (
			);
			name = PocketPal;
			productName = PocketPal;
			productReference = 13B07F961A680F5B00A75B9A /* PocketPal.app */;
			productType = "com.apple.product-type.application";
		};
/* End PBXNativeTarget section */

/* Begin PBXProject section */
		83CBB9F71A601CBA00E9B192 /* Project object */ = {
			isa = PBXProject;
			attributes = {
				LastUpgradeCheck = 1210;
				TargetAttributes = {
					00E356ED1AD99517003FC87E = {
						CreatedOnToolsVersion = 6.2;
						TestTargetID = 13B07F861A680F5B00A75B9A;
					};
					13B07F861A680F5B00A75B9A = {
						LastSwiftMigration = 1120;
					};
				};
			};
			buildConfigurationList = 83CBB9FA1A601CBA00E9B192 /* Build configuration list for PBXProject "PocketPal" */;
			compatibilityVersion = "Xcode 12.0";
			developmentRegion = en;
			hasScannedForEncodings = 0;
			knownRegions = (
				en,
				Base,
			);
			mainGroup = 83CBB9F61A601CBA00E9B192;
			productRefGroup = 83CBBA001A601CBA00E9B192 /* Products */;
			projectDirPath = "";
			projectRoot = "";
			targets = (
				13B07F861A680F5B00A75B9A /* PocketPal */,
				00E356ED1AD99517003FC87E /* PocketPalTests */,
			);
		};
/* End PBXProject section */

/* Begin PBXResourcesBuildPhase section */
		00E356EC1AD99517003FC87E /* Resources */ = {
			isa = PBXResourcesBuildPhase;
			buildActionMask = 2147483647;
			files = (
			);
			runOnlyForDeploymentPostprocessing = 0;
		};
		13B07F8E1A680F5B00A75B9A /* Resources */ = {
			isa = PBXResourcesBuildPhase;
			buildActionMask = 2147483647;
			files = (
				81AB9BB82411601600AC10FF /* LaunchScreen.storyboard in Resources */,
				13B07FBF1A68108700A75B9A /* Images.xcassets in Resources */,
			);
			runOnlyForDeploymentPostprocessing = 0;
		};
/* End PBXResourcesBuildPhase section */

/* Begin PBXShellScriptBuildPhase section */
		00DD1BFF1BD5951E006B06BC /* Bundle React Native code and images */ = {
			isa = PBXShellScriptBuildPhase;
			buildActionMask = 2147483647;
			files = (
			);
			inputPaths = (
				"$(SRCROOT)/.xcode.env.local",
				"$(SRCROOT)/.xcode.env",
			);
			name = "Bundle React Native code and images";
			outputPaths = (
			);
			runOnlyForDeploymentPostprocessing = 0;
			shellPath = /bin/sh;
			shellScript = "set -e\n\nWITH_ENVIRONMENT=\"../node_modules/react-native/scripts/xcode/with-environment.sh\"\nREACT_NATIVE_XCODE=\"../node_modules/react-native/scripts/react-native-xcode.sh\"\n\n/bin/sh -c \"$WITH_ENVIRONMENT $REACT_NATIVE_XCODE\"\n";
		};
		5C307664884B2FED7F718622 /* [CP] Copy Pods Resources */ = {
			isa = PBXShellScriptBuildPhase;
			buildActionMask = 2147483647;
			files = (
			);
			inputFileListPaths = (
				"${PODS_ROOT}/Target Support Files/Pods-PocketPal-PocketPalTests/Pods-PocketPal-PocketPalTests-resources-${CONFIGURATION}-input-files.xcfilelist",
			);
			name = "[CP] Copy Pods Resources";
			outputFileListPaths = (
				"${PODS_ROOT}/Target Support Files/Pods-PocketPal-PocketPalTests/Pods-PocketPal-PocketPalTests-resources-${CONFIGURATION}-output-files.xcfilelist",
			);
			runOnlyForDeploymentPostprocessing = 0;
			shellPath = /bin/sh;
			shellScript = "\"${PODS_ROOT}/Target Support Files/Pods-PocketPal-PocketPalTests/Pods-PocketPal-PocketPalTests-resources.sh\"\n";
			showEnvVarsInLog = 0;
		};
		BAD27AE0021C85E26D07C45B /* [CP] Check Pods Manifest.lock */ = {
			isa = PBXShellScriptBuildPhase;
			buildActionMask = 2147483647;
			files = (
			);
			inputFileListPaths = (
			);
			inputPaths = (
				"${PODS_PODFILE_DIR_PATH}/Podfile.lock",
				"${PODS_ROOT}/Manifest.lock",
			);
			name = "[CP] Check Pods Manifest.lock";
			outputFileListPaths = (
			);
			outputPaths = (
				"$(DERIVED_FILE_DIR)/Pods-PocketPal-checkManifestLockResult.txt",
			);
			runOnlyForDeploymentPostprocessing = 0;
			shellPath = /bin/sh;
			shellScript = "diff \"${PODS_PODFILE_DIR_PATH}/Podfile.lock\" \"${PODS_ROOT}/Manifest.lock\" > /dev/null\nif [ $? != 0 ] ; then\n    # print error to STDERR\n    echo \"error: The sandbox is not in sync with the Podfile.lock. Run 'pod install' or update your CocoaPods installation.\" >&2\n    exit 1\nfi\n# This output is used by Xcode 'outputs' to avoid re-running this script phase.\necho \"SUCCESS\" > \"${SCRIPT_OUTPUT_FILE_0}\"\n";
			showEnvVarsInLog = 0;
		};
		CBCE96C73D0E43A5B779B642 /* [CP] Check Pods Manifest.lock */ = {
			isa = PBXShellScriptBuildPhase;
			buildActionMask = 2147483647;
			files = (
			);
			inputFileListPaths = (
			);
			inputPaths = (
				"${PODS_PODFILE_DIR_PATH}/Podfile.lock",
				"${PODS_ROOT}/Manifest.lock",
			);
			name = "[CP] Check Pods Manifest.lock";
			outputFileListPaths = (
			);
			outputPaths = (
				"$(DERIVED_FILE_DIR)/Pods-PocketPal-PocketPalTests-checkManifestLockResult.txt",
			);
			runOnlyForDeploymentPostprocessing = 0;
			shellPath = /bin/sh;
			shellScript = "diff \"${PODS_PODFILE_DIR_PATH}/Podfile.lock\" \"${PODS_ROOT}/Manifest.lock\" > /dev/null\nif [ $? != 0 ] ; then\n    # print error to STDERR\n    echo \"error: The sandbox is not in sync with the Podfile.lock. Run 'pod install' or update your CocoaPods installation.\" >&2\n    exit 1\nfi\n# This output is used by Xcode 'outputs' to avoid re-running this script phase.\necho \"SUCCESS\" > \"${SCRIPT_OUTPUT_FILE_0}\"\n";
			showEnvVarsInLog = 0;
		};
		D6CD7534C543272FC89109BC /* [CP] Embed Pods Frameworks */ = {
			isa = PBXShellScriptBuildPhase;
			buildActionMask = 2147483647;
			files = (
			);
			inputFileListPaths = (
				"${PODS_ROOT}/Target Support Files/Pods-PocketPal/Pods-PocketPal-frameworks-${CONFIGURATION}-input-files.xcfilelist",
			);
			name = "[CP] Embed Pods Frameworks";
			outputFileListPaths = (
				"${PODS_ROOT}/Target Support Files/Pods-PocketPal/Pods-PocketPal-frameworks-${CONFIGURATION}-output-files.xcfilelist",
			);
			runOnlyForDeploymentPostprocessing = 0;
			shellPath = /bin/sh;
			shellScript = "\"${PODS_ROOT}/Target Support Files/Pods-PocketPal/Pods-PocketPal-frameworks.sh\"\n";
			showEnvVarsInLog = 0;
		};
		DD7A9DEF01620ADEA0221FBF /* [CP] Embed Pods Frameworks */ = {
			isa = PBXShellScriptBuildPhase;
			buildActionMask = 2147483647;
			files = (
			);
			inputFileListPaths = (
				"${PODS_ROOT}/Target Support Files/Pods-PocketPal-PocketPalTests/Pods-PocketPal-PocketPalTests-frameworks-${CONFIGURATION}-input-files.xcfilelist",
			);
			name = "[CP] Embed Pods Frameworks";
			outputFileListPaths = (
				"${PODS_ROOT}/Target Support Files/Pods-PocketPal-PocketPalTests/Pods-PocketPal-PocketPalTests-frameworks-${CONFIGURATION}-output-files.xcfilelist",
			);
			runOnlyForDeploymentPostprocessing = 0;
			shellPath = /bin/sh;
			shellScript = "\"${PODS_ROOT}/Target Support Files/Pods-PocketPal-PocketPalTests/Pods-PocketPal-PocketPalTests-frameworks.sh\"\n";
			showEnvVarsInLog = 0;
		};
		E4C990C8DEAE1FDF91912E22 /* [CP] Copy Pods Resources */ = {
			isa = PBXShellScriptBuildPhase;
			buildActionMask = 2147483647;
			files = (
			);
			inputFileListPaths = (
				"${PODS_ROOT}/Target Support Files/Pods-PocketPal/Pods-PocketPal-resources-${CONFIGURATION}-input-files.xcfilelist",
			);
			name = "[CP] Copy Pods Resources";
			outputFileListPaths = (
				"${PODS_ROOT}/Target Support Files/Pods-PocketPal/Pods-PocketPal-resources-${CONFIGURATION}-output-files.xcfilelist",
			);
			runOnlyForDeploymentPostprocessing = 0;
			shellPath = /bin/sh;
			shellScript = "\"${PODS_ROOT}/Target Support Files/Pods-PocketPal/Pods-PocketPal-resources.sh\"\n";
			showEnvVarsInLog = 0;
		};
/* End PBXShellScriptBuildPhase section */

/* Begin PBXSourcesBuildPhase section */
		00E356EA1AD99517003FC87E /* Sources */ = {
			isa = PBXSourcesBuildPhase;
			buildActionMask = 2147483647;
			files = (
				00E356F31AD99517003FC87E /* PocketPalTests.m in Sources */,
			);
			runOnlyForDeploymentPostprocessing = 0;
		};
		13B07F871A680F5B00A75B9A /* Sources */ = {
			isa = PBXSourcesBuildPhase;
			buildActionMask = 2147483647;
			files = (
				13B07FBC1A68108700A75B9A /* AppDelegate.mm in Sources */,
				13B07FC11A68108700A75B9A /* main.m in Sources */,
			);
			runOnlyForDeploymentPostprocessing = 0;
		};
/* End PBXSourcesBuildPhase section */

/* Begin PBXTargetDependency section */
		00E356F51AD99517003FC87E /* PBXTargetDependency */ = {
			isa = PBXTargetDependency;
			target = 13B07F861A680F5B00A75B9A /* PocketPal */;
			targetProxy = 00E356F41AD99517003FC87E /* PBXContainerItemProxy */;
		};
/* End PBXTargetDependency section */

/* Begin XCBuildConfiguration section */
		00E356F61AD99517003FC87E /* Debug */ = {
			isa = XCBuildConfiguration;
			baseConfigurationReference = 12009917F81D5194B51E7253 /* Pods-PocketPal-PocketPalTests.debug.xcconfig */;
			buildSettings = {
				BUNDLE_LOADER = "$(TEST_HOST)";
				CURRENT_PROJECT_VERSION = 29;
				DEVELOPMENT_TEAM = MYXGXY23Y6;
				GCC_PREPROCESSOR_DEFINITIONS = (
					"DEBUG=1",
					"$(inherited)",
				);
				INFOPLIST_FILE = PocketPalTests/Info.plist;
				IPHONEOS_DEPLOYMENT_TARGET = 13.4;
				LD_RUNPATH_SEARCH_PATHS = (
					"$(inherited)",
					"@executable_path/Frameworks",
					"@loader_path/Frameworks",
				);
				MARKETING_VERSION = 1.5.18;
				OTHER_LDFLAGS = (
					"-ObjC",
					"-lc++",
					"$(inherited)",
				);
				PRODUCT_BUNDLE_IDENTIFIER = "org.reactjs.native.example.$(PRODUCT_NAME:rfc1034identifier)";
				PRODUCT_NAME = "$(TARGET_NAME)";
				TEST_HOST = "$(BUILT_PRODUCTS_DIR)/PocketPal.app/PocketPal";
			};
			name = Debug;
		};
		00E356F71AD99517003FC87E /* Release */ = {
			isa = XCBuildConfiguration;
			baseConfigurationReference = EB8DF3A7DF5AEC7AECAC8163 /* Pods-PocketPal-PocketPalTests.release.xcconfig */;
			buildSettings = {
				BUNDLE_LOADER = "$(TEST_HOST)";
				COPY_PHASE_STRIP = NO;
				CURRENT_PROJECT_VERSION = 29;
				DEVELOPMENT_TEAM = MYXGXY23Y6;
				INFOPLIST_FILE = PocketPalTests/Info.plist;
				IPHONEOS_DEPLOYMENT_TARGET = 13.4;
				LD_RUNPATH_SEARCH_PATHS = (
					"$(inherited)",
					"@executable_path/Frameworks",
					"@loader_path/Frameworks",
				);
				MARKETING_VERSION = 1.5.18;
				OTHER_LDFLAGS = (
					"-ObjC",
					"-lc++",
					"$(inherited)",
				);
				PRODUCT_BUNDLE_IDENTIFIER = "org.reactjs.native.example.$(PRODUCT_NAME:rfc1034identifier)";
				PRODUCT_NAME = "$(TARGET_NAME)";
				TEST_HOST = "$(BUILT_PRODUCTS_DIR)/PocketPal.app/PocketPal";
			};
			name = Release;
		};
		13B07F941A680F5B00A75B9A /* Debug */ = {
			isa = XCBuildConfiguration;
			baseConfigurationReference = 04EDBEC6CF22D26074FE701D /* Pods-PocketPal.debug.xcconfig */;
			buildSettings = {
				ASSETCATALOG_COMPILER_APPICON_NAME = AppIcon;
				CLANG_ENABLE_MODULES = YES;
<<<<<<< HEAD
				"CODE_SIGN_IDENTITY[sdk=iphoneos*]" = "Apple Development";
				CODE_SIGN_STYLE = Manual;
=======
>>>>>>> 8db7d3a8
				CURRENT_PROJECT_VERSION = 29;
				DEVELOPMENT_TEAM = MYXGXY23Y6;
				"DEVELOPMENT_TEAM[sdk=iphoneos*]" = MYXGXY23Y6;
				ENABLE_BITCODE = NO;
				INFOPLIST_FILE = PocketPal/Info.plist;
				IPHONEOS_DEPLOYMENT_TARGET = 14.0;
				LD_RUNPATH_SEARCH_PATHS = (
					"$(inherited)",
					"@executable_path/Frameworks",
				);
				MARKETING_VERSION = 1.5.18;
				OTHER_CPLUSPLUSFLAGS = (
					"$(OTHER_CFLAGS)",
					"-DFOLLY_NO_CONFIG",
					"-DFOLLY_MOBILE=1",
					"-DFOLLY_USE_LIBCPP=1",
					"-DFOLLY_CFG_NO_COROUTINES=1",
					"-DLM_GGML_METAL_EMBED_LIBRARY=1",
				);
				OTHER_LDFLAGS = (
					"$(inherited)",
					"-ObjC",
					"-lc++",
				);
				PRODUCT_BUNDLE_IDENTIFIER = ai.pocketpal;
				PRODUCT_NAME = PocketPal;
				PROVISIONING_PROFILE_SPECIFIER = "match Development ai.pocketpal";
				"PROVISIONING_PROFILE_SPECIFIER[sdk=iphoneos*]" = "match Development ai.pocketpal";
				SUPPORTED_PLATFORMS = "iphoneos iphonesimulator";
				SUPPORTS_MACCATALYST = NO;
				SUPPORTS_MAC_DESIGNED_FOR_IPHONE_IPAD = NO;
				SUPPORTS_XR_DESIGNED_FOR_IPHONE_IPAD = NO;
				SWIFT_OPTIMIZATION_LEVEL = "-Onone";
				SWIFT_VERSION = 5.0;
				TARGETED_DEVICE_FAMILY = 1;
				VERSIONING_SYSTEM = "apple-generic";
			};
			name = Debug;
		};
		13B07F951A680F5B00A75B9A /* Release */ = {
			isa = XCBuildConfiguration;
			baseConfigurationReference = 7ED25E60B577DABD90D17D15 /* Pods-PocketPal.release.xcconfig */;
			buildSettings = {
				ASSETCATALOG_COMPILER_APPICON_NAME = AppIcon;
				CLANG_ENABLE_MODULES = YES;
<<<<<<< HEAD
				"CODE_SIGN_IDENTITY[sdk=iphoneos*]" = "Apple Distribution";
				CODE_SIGN_STYLE = Manual;
=======
>>>>>>> 8db7d3a8
				CURRENT_PROJECT_VERSION = 29;
				DEVELOPMENT_TEAM = MYXGXY23Y6;
				"DEVELOPMENT_TEAM[sdk=iphoneos*]" = MYXGXY23Y6;
				INFOPLIST_FILE = PocketPal/Info.plist;
				IPHONEOS_DEPLOYMENT_TARGET = 14.0;
				LD_RUNPATH_SEARCH_PATHS = (
					"$(inherited)",
					"@executable_path/Frameworks",
				);
				MARKETING_VERSION = 1.5.18;
				OTHER_CPLUSPLUSFLAGS = (
					"$(OTHER_CFLAGS)",
					"-DFOLLY_NO_CONFIG",
					"-DFOLLY_MOBILE=1",
					"-DFOLLY_USE_LIBCPP=1",
					"-DFOLLY_CFG_NO_COROUTINES=1",
					"-DLM_GGML_METAL_EMBED_LIBRARY=1",
				);
				OTHER_LDFLAGS = (
					"$(inherited)",
					"-ObjC",
					"-lc++",
				);
				PRODUCT_BUNDLE_IDENTIFIER = ai.pocketpal;
				PRODUCT_NAME = PocketPal;
				PROVISIONING_PROFILE_SPECIFIER = "match AppStore ai.pocketpal";
				"PROVISIONING_PROFILE_SPECIFIER[sdk=iphoneos*]" = "match AppStore ai.pocketpal";
				SUPPORTED_PLATFORMS = "iphoneos iphonesimulator";
				SUPPORTS_MACCATALYST = NO;
				SUPPORTS_MAC_DESIGNED_FOR_IPHONE_IPAD = NO;
				SUPPORTS_XR_DESIGNED_FOR_IPHONE_IPAD = NO;
				SWIFT_VERSION = 5.0;
				TARGETED_DEVICE_FAMILY = 1;
				VERSIONING_SYSTEM = "apple-generic";
			};
			name = Release;
		};
		83CBBA201A601CBA00E9B192 /* Debug */ = {
			isa = XCBuildConfiguration;
			buildSettings = {
				ALWAYS_SEARCH_USER_PATHS = NO;
				CLANG_ANALYZER_LOCALIZABILITY_NONLOCALIZED = YES;
				CLANG_CXX_LANGUAGE_STANDARD = "c++20";
				CLANG_CXX_LIBRARY = "libc++";
				CLANG_ENABLE_MODULES = YES;
				CLANG_ENABLE_OBJC_ARC = YES;
				CLANG_WARN_BLOCK_CAPTURE_AUTORELEASING = YES;
				CLANG_WARN_BOOL_CONVERSION = YES;
				CLANG_WARN_COMMA = YES;
				CLANG_WARN_CONSTANT_CONVERSION = YES;
				CLANG_WARN_DEPRECATED_OBJC_IMPLEMENTATIONS = YES;
				CLANG_WARN_DIRECT_OBJC_ISA_USAGE = YES_ERROR;
				CLANG_WARN_EMPTY_BODY = YES;
				CLANG_WARN_ENUM_CONVERSION = YES;
				CLANG_WARN_INFINITE_RECURSION = YES;
				CLANG_WARN_INT_CONVERSION = YES;
				CLANG_WARN_NON_LITERAL_NULL_CONVERSION = YES;
				CLANG_WARN_OBJC_IMPLICIT_RETAIN_SELF = YES;
				CLANG_WARN_OBJC_LITERAL_CONVERSION = YES;
				CLANG_WARN_OBJC_ROOT_CLASS = YES_ERROR;
				CLANG_WARN_QUOTED_INCLUDE_IN_FRAMEWORK_HEADER = YES;
				CLANG_WARN_RANGE_LOOP_ANALYSIS = YES;
				CLANG_WARN_STRICT_PROTOTYPES = YES;
				CLANG_WARN_SUSPICIOUS_MOVE = YES;
				CLANG_WARN_UNREACHABLE_CODE = YES;
				CLANG_WARN__DUPLICATE_METHOD_MATCH = YES;
				"CODE_SIGN_IDENTITY[sdk=iphoneos*]" = "Apple Development";
				CODE_SIGN_STYLE = Manual;
				COPY_PHASE_STRIP = NO;
				DEVELOPMENT_TEAM = MYXGXY23Y6;
				ENABLE_STRICT_OBJC_MSGSEND = YES;
				ENABLE_TESTABILITY = YES;
				"EXCLUDED_ARCHS[sdk=iphonesimulator*]" = i386;
				GCC_C_LANGUAGE_STANDARD = gnu99;
				GCC_DYNAMIC_NO_PIC = NO;
				GCC_NO_COMMON_BLOCKS = YES;
				GCC_OPTIMIZATION_LEVEL = 0;
				GCC_PREPROCESSOR_DEFINITIONS = (
					"DEBUG=1",
					"$(inherited)",
				);
				GCC_SYMBOLS_PRIVATE_EXTERN = NO;
				GCC_WARN_64_TO_32_BIT_CONVERSION = YES;
				GCC_WARN_ABOUT_RETURN_TYPE = YES_ERROR;
				GCC_WARN_UNDECLARED_SELECTOR = YES;
				GCC_WARN_UNINITIALIZED_AUTOS = YES_AGGRESSIVE;
				GCC_WARN_UNUSED_FUNCTION = YES;
				GCC_WARN_UNUSED_VARIABLE = YES;
				IPHONEOS_DEPLOYMENT_TARGET = 13.4;
				LD_RUNPATH_SEARCH_PATHS = (
					/usr/lib/swift,
					"$(inherited)",
				);
				LIBRARY_SEARCH_PATHS = (
					"\"$(SDKROOT)/usr/lib/swift\"",
					"\"$(TOOLCHAIN_DIR)/usr/lib/swift/$(PLATFORM_NAME)\"",
					"\"$(inherited)\"",
				);
				MTL_ENABLE_DEBUG_INFO = YES;
				ONLY_ACTIVE_ARCH = YES;
				OTHER_CFLAGS = "$(inherited)";
				OTHER_CPLUSPLUSFLAGS = (
					"$(OTHER_CFLAGS)",
					"-DFOLLY_NO_CONFIG",
					"-DFOLLY_MOBILE=1",
					"-DFOLLY_USE_LIBCPP=1",
					"-DFOLLY_CFG_NO_COROUTINES=1",
				);
				OTHER_LDFLAGS = (
					"$(inherited)",
					" ",
				);
				REACT_NATIVE_PATH = "${PODS_ROOT}/../../node_modules/react-native";
				SDKROOT = iphoneos;
				USE_HERMES = true;
			};
			name = Debug;
		};
		83CBBA211A601CBA00E9B192 /* Release */ = {
			isa = XCBuildConfiguration;
			buildSettings = {
				ALWAYS_SEARCH_USER_PATHS = NO;
				CLANG_ANALYZER_LOCALIZABILITY_NONLOCALIZED = YES;
				CLANG_CXX_LANGUAGE_STANDARD = "c++20";
				CLANG_CXX_LIBRARY = "libc++";
				CLANG_ENABLE_MODULES = YES;
				CLANG_ENABLE_OBJC_ARC = YES;
				CLANG_WARN_BLOCK_CAPTURE_AUTORELEASING = YES;
				CLANG_WARN_BOOL_CONVERSION = YES;
				CLANG_WARN_COMMA = YES;
				CLANG_WARN_CONSTANT_CONVERSION = YES;
				CLANG_WARN_DEPRECATED_OBJC_IMPLEMENTATIONS = YES;
				CLANG_WARN_DIRECT_OBJC_ISA_USAGE = YES_ERROR;
				CLANG_WARN_EMPTY_BODY = YES;
				CLANG_WARN_ENUM_CONVERSION = YES;
				CLANG_WARN_INFINITE_RECURSION = YES;
				CLANG_WARN_INT_CONVERSION = YES;
				CLANG_WARN_NON_LITERAL_NULL_CONVERSION = YES;
				CLANG_WARN_OBJC_IMPLICIT_RETAIN_SELF = YES;
				CLANG_WARN_OBJC_LITERAL_CONVERSION = YES;
				CLANG_WARN_OBJC_ROOT_CLASS = YES_ERROR;
				CLANG_WARN_QUOTED_INCLUDE_IN_FRAMEWORK_HEADER = YES;
				CLANG_WARN_RANGE_LOOP_ANALYSIS = YES;
				CLANG_WARN_STRICT_PROTOTYPES = YES;
				CLANG_WARN_SUSPICIOUS_MOVE = YES;
				CLANG_WARN_UNREACHABLE_CODE = YES;
				CLANG_WARN__DUPLICATE_METHOD_MATCH = YES;
				CODE_SIGN_IDENTITY = "Apple Distribution";
				"CODE_SIGN_IDENTITY[sdk=iphoneos*]" = "Apple Distribution";
				CODE_SIGN_STYLE = Manual;
				COPY_PHASE_STRIP = YES;
				DEVELOPMENT_TEAM = MYXGXY23Y6;
				ENABLE_NS_ASSERTIONS = NO;
				ENABLE_STRICT_OBJC_MSGSEND = YES;
				"EXCLUDED_ARCHS[sdk=iphonesimulator*]" = i386;
				GCC_C_LANGUAGE_STANDARD = gnu99;
				GCC_NO_COMMON_BLOCKS = YES;
				GCC_WARN_64_TO_32_BIT_CONVERSION = YES;
				GCC_WARN_ABOUT_RETURN_TYPE = YES_ERROR;
				GCC_WARN_UNDECLARED_SELECTOR = YES;
				GCC_WARN_UNINITIALIZED_AUTOS = YES_AGGRESSIVE;
				GCC_WARN_UNUSED_FUNCTION = YES;
				GCC_WARN_UNUSED_VARIABLE = YES;
				IPHONEOS_DEPLOYMENT_TARGET = 13.4;
				LD_RUNPATH_SEARCH_PATHS = (
					/usr/lib/swift,
					"$(inherited)",
				);
				LIBRARY_SEARCH_PATHS = (
					"\"$(SDKROOT)/usr/lib/swift\"",
					"\"$(TOOLCHAIN_DIR)/usr/lib/swift/$(PLATFORM_NAME)\"",
					"\"$(inherited)\"",
				);
				MTL_ENABLE_DEBUG_INFO = NO;
				OTHER_CFLAGS = "$(inherited)";
				OTHER_CPLUSPLUSFLAGS = (
					"$(OTHER_CFLAGS)",
					"-DFOLLY_NO_CONFIG",
					"-DFOLLY_MOBILE=1",
					"-DFOLLY_USE_LIBCPP=1",
					"-DFOLLY_CFG_NO_COROUTINES=1",
				);
				OTHER_LDFLAGS = (
					"$(inherited)",
					" ",
				);
				REACT_NATIVE_PATH = "${PODS_ROOT}/../../node_modules/react-native";
				SDKROOT = iphoneos;
				USE_HERMES = true;
				VALIDATE_PRODUCT = YES;
			};
			name = Release;
		};
/* End XCBuildConfiguration section */

/* Begin XCConfigurationList section */
		00E357021AD99517003FC87E /* Build configuration list for PBXNativeTarget "PocketPalTests" */ = {
			isa = XCConfigurationList;
			buildConfigurations = (
				00E356F61AD99517003FC87E /* Debug */,
				00E356F71AD99517003FC87E /* Release */,
			);
			defaultConfigurationIsVisible = 0;
			defaultConfigurationName = Release;
		};
		13B07F931A680F5B00A75B9A /* Build configuration list for PBXNativeTarget "PocketPal" */ = {
			isa = XCConfigurationList;
			buildConfigurations = (
				13B07F941A680F5B00A75B9A /* Debug */,
				13B07F951A680F5B00A75B9A /* Release */,
			);
			defaultConfigurationIsVisible = 0;
			defaultConfigurationName = Release;
		};
		83CBB9FA1A601CBA00E9B192 /* Build configuration list for PBXProject "PocketPal" */ = {
			isa = XCConfigurationList;
			buildConfigurations = (
				83CBBA201A601CBA00E9B192 /* Debug */,
				83CBBA211A601CBA00E9B192 /* Release */,
			);
			defaultConfigurationIsVisible = 0;
			defaultConfigurationName = Release;
		};
/* End XCConfigurationList section */
	};
	rootObject = 83CBB9F71A601CBA00E9B192 /* Project object */;
}<|MERGE_RESOLUTION|>--- conflicted
+++ resolved
@@ -426,6 +426,7 @@
 			buildSettings = {
 				BUNDLE_LOADER = "$(TEST_HOST)";
 				CURRENT_PROJECT_VERSION = 29;
+				CURRENT_PROJECT_VERSION = 29;
 				DEVELOPMENT_TEAM = MYXGXY23Y6;
 				GCC_PREPROCESSOR_DEFINITIONS = (
 					"DEBUG=1",
@@ -438,6 +439,7 @@
 					"@executable_path/Frameworks",
 					"@loader_path/Frameworks",
 				);
+				MARKETING_VERSION = 1.5.18;
 				MARKETING_VERSION = 1.5.18;
 				OTHER_LDFLAGS = (
 					"-ObjC",
@@ -457,6 +459,7 @@
 				BUNDLE_LOADER = "$(TEST_HOST)";
 				COPY_PHASE_STRIP = NO;
 				CURRENT_PROJECT_VERSION = 29;
+				CURRENT_PROJECT_VERSION = 29;
 				DEVELOPMENT_TEAM = MYXGXY23Y6;
 				INFOPLIST_FILE = PocketPalTests/Info.plist;
 				IPHONEOS_DEPLOYMENT_TARGET = 13.4;
@@ -465,6 +468,7 @@
 					"@executable_path/Frameworks",
 					"@loader_path/Frameworks",
 				);
+				MARKETING_VERSION = 1.5.18;
 				MARKETING_VERSION = 1.5.18;
 				OTHER_LDFLAGS = (
 					"-ObjC",
@@ -483,11 +487,8 @@
 			buildSettings = {
 				ASSETCATALOG_COMPILER_APPICON_NAME = AppIcon;
 				CLANG_ENABLE_MODULES = YES;
-<<<<<<< HEAD
 				"CODE_SIGN_IDENTITY[sdk=iphoneos*]" = "Apple Development";
 				CODE_SIGN_STYLE = Manual;
-=======
->>>>>>> 8db7d3a8
 				CURRENT_PROJECT_VERSION = 29;
 				DEVELOPMENT_TEAM = MYXGXY23Y6;
 				"DEVELOPMENT_TEAM[sdk=iphoneos*]" = MYXGXY23Y6;
@@ -498,6 +499,7 @@
 					"$(inherited)",
 					"@executable_path/Frameworks",
 				);
+				MARKETING_VERSION = 1.5.18;
 				MARKETING_VERSION = 1.5.18;
 				OTHER_CPLUSPLUSFLAGS = (
 					"$(OTHER_CFLAGS)",
@@ -533,11 +535,8 @@
 			buildSettings = {
 				ASSETCATALOG_COMPILER_APPICON_NAME = AppIcon;
 				CLANG_ENABLE_MODULES = YES;
-<<<<<<< HEAD
 				"CODE_SIGN_IDENTITY[sdk=iphoneos*]" = "Apple Distribution";
 				CODE_SIGN_STYLE = Manual;
-=======
->>>>>>> 8db7d3a8
 				CURRENT_PROJECT_VERSION = 29;
 				DEVELOPMENT_TEAM = MYXGXY23Y6;
 				"DEVELOPMENT_TEAM[sdk=iphoneos*]" = MYXGXY23Y6;
@@ -547,6 +546,7 @@
 					"$(inherited)",
 					"@executable_path/Frameworks",
 				);
+				MARKETING_VERSION = 1.5.18;
 				MARKETING_VERSION = 1.5.18;
 				OTHER_CPLUSPLUSFLAGS = (
 					"$(OTHER_CFLAGS)",
