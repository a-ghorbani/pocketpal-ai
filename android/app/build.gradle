--- conflicted
+++ resolved
@@ -139,23 +139,17 @@
     implementation 'com.google.firebase:firebase-appcheck-playintegrity'
     implementation 'com.google.firebase:firebase-appcheck-debug'
 
-<<<<<<< HEAD
     // for edge-to-edge display
     implementation "androidx.activity:activity-ktx:1.9.3" 
-=======
-    // WorkManager
+    
+    // for download manager
     implementation "androidx.work:work-runtime-ktx:2.9.0"
-    
-    // Room
     def room_version = "2.6.1"
     kapt "androidx.room:room-compiler:$room_version"
     implementation "androidx.room:room-runtime:$room_version"
     implementation "androidx.room:room-ktx:$room_version"
-    
-    // OkHttp
     implementation "com.squareup.okhttp3:okhttp:4.12.0"
     
->>>>>>> 0cf324c7
 }
 
 // apply from: file("../../node_modules/@react-native-community/cli-platform-android/native_modules.gradle"); applyNativeModulesAppBuildGradle(project)
