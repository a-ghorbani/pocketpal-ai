import React, {useContext, useEffect, useState} from 'react';
import {Sheet} from '../Sheet/Sheet';
import {CompletionSettings} from '..';
import {CompletionParams} from '@pocketpalai/llama.rn';
import {chatSessionStore, defaultCompletionSettings} from '../../store';
import {styles} from './styles';
import {
  COMPLETION_PARAMS_METADATA,
  validateCompletionSettings,
} from '../../utils/modelSettings';
import {Alert, View} from 'react-native';
import {Button} from 'react-native-paper';
import {L10nContext} from '../../utils';
import {ChevronDownIcon} from '../../assets/icons';
import {Menu} from '../Menu';

interface ResetButtonProps {
  session: any;
  resetMenuVisible: boolean;
  setResetMenuVisible: (visible: boolean) => void;
  handleResetToDefault: () => void;
  handleResetToPreset: () => void;
}

const ChevronDownButtonIcon = ({color}: {color: string}) => (
  <ChevronDownIcon width={16} height={16} stroke={color} />
);

// Reset button component - conditionally renders based on session
const ResetButton = ({
  session,
  resetMenuVisible,
  setResetMenuVisible,
  handleResetToDefault,
  handleResetToPreset,
}: ResetButtonProps) => {
  if (!session) {
    // Simple button for preset settings
    return (
      <Button
        mode="text"
        onPress={handleResetToDefault}
        style={styles.resetButton}>
        Reset to System Defaults
      </Button>
    );
  }

  // Menu button for session settings
  return (
    <Menu
      visible={resetMenuVisible}
      onDismiss={() => setResetMenuVisible(false)}
      anchor={
        <View style={styles.resetWrapper}>
          <Button
            mode="text"
            onPress={() => setResetMenuVisible(true)}
            style={styles.resetButton}
            contentStyle={styles.resetButtonContent}
            icon={ChevronDownButtonIcon}>
            Reset
          </Button>
        </View>
      }>
      <Menu.Item onPress={handleResetToPreset} label="Reset to Preset" />
      <Menu.Item
        onPress={handleResetToDefault}
        label="Reset to System Defaults"
      />
    </Menu>
  );
};

export const ChatGenerationSettingsSheet = ({
  isVisible,
  onClose,
}: {
  isVisible: boolean;
  onClose: () => void;
}) => {
  const session = chatSessionStore.sessions.find(
    item => item.id === chatSessionStore.activeSessionId,
  );

  const [settings, setSettings] = useState<CompletionParams>(
    session?.completionSettings ?? chatSessionStore.newChatCompletionSettings,
  );

  const [resetMenuVisible, setResetMenuVisible] = useState(false);

  const isEditingPresetSettings = !session;

  useEffect(() => {
    setSettings(
      session?.completionSettings ?? chatSessionStore.newChatCompletionSettings,
    );
  }, [session]);

  const updateSettings = (name: string, value: any) => {
    setSettings(prev => ({...prev, [name]: value}));
  };

  const onCloseSheet = () => {
    setSettings(
      session?.completionSettings ?? chatSessionStore.newChatCompletionSettings,
    );
    onClose();
  };

  const l10n = useContext(L10nContext);

  const handleSaveSettings = () => {
    // Convert string values to numbers where needed
    const processedSettings = Object.entries(settings).reduce(
      (acc, [key, value]) => {
        const metadata = COMPLETION_PARAMS_METADATA[key];
        if (metadata?.validation.type === 'numeric') {
          // Handle numeric conversion
          let numValue: number;
          if (typeof value === 'string') {
            numValue = Number(value);
          } else if (typeof value === 'number') {
            numValue = value;
          } else {
            // If it's neither string nor number, treat as invalid. Most probably won't happen.
            acc.errors[key] = 'Must be a valid number';
            return acc;
          }

          if (Number.isNaN(numValue)) {
            acc.errors[key] = 'Must be a valid number';
          } else {
            acc.settings[key] = numValue;
          }
        } else {
          // For non-numeric values, keep as is
          acc.settings[key] = value;
        }
        return acc;
      },
      {settings: {}, errors: {}} as {
        settings: typeof settings;
        errors: Record<string, string>;
      },
    );

    // Validate the converted values
    const validationResult = validateCompletionSettings(
      processedSettings.settings,
    );
    const allErrors = {
      ...processedSettings.errors,
      ...validationResult.errors,
    };

    if (Object.keys(allErrors).length > 0) {
      Alert.alert(
        l10n.components.chatGenerationSettingsSheet.invalidValues,
        l10n.components.chatGenerationSettingsSheet.pleaseCorrect +
          '\n' +
          Object.entries(allErrors)
            .map(([key, msg]) => `• ${key}: ${msg}`)
            .join('\n'),
        [{text: l10n.components.chatGenerationSettingsSheet.ok}],
      );
      return;
    }

    if (session) {
      chatSessionStore.updateSessionCompletionSettings(
        processedSettings.settings,
      );
    } else {
      chatSessionStore.setNewChatCompletionSettings(processedSettings.settings);
    }
    onCloseSheet();
  };

  const handleApplyToPreset = () => {
    if (session) {
      // Apply current session settings to preset settings
      handleSaveSettings(); // First save the current UI settings to the session
      chatSessionStore.applySessionSettingsToGlobal();
      Alert.alert(
        'Success',
        'These settings will be applied to all future sessions',
        [{text: 'OK'}],
      );
    }
  };

  const handleResetToPreset = () => {
    if (session) {
      // For session-specific settings, reset to match Preset settings
      setSettings({...chatSessionStore.newChatCompletionSettings});
    }
    setResetMenuVisible(false);
  };

  const handleResetToDefault = () => {
    // Reset to system defaults
    setSettings({...defaultCompletionSettings});
    setResetMenuVisible(false);
  };

  return (
    <Sheet
<<<<<<< HEAD
      title={l10n.components.chatGenerationSettingsSheet.title}
=======
      title={
        i10n.chatGenerationSettings + (session ? ' (Session)' : ' (Preset)')
      }
>>>>>>> 22f4b25d
      isVisible={isVisible}
      onClose={onCloseSheet}>
      <Sheet.ScrollView
        bottomOffset={16}
        contentContainerStyle={styles.scrollviewContainer}>
        <CompletionSettings settings={settings} onChange={updateSettings} />
      </Sheet.ScrollView>
      <Sheet.Actions>
<<<<<<< HEAD
        <View style={styles.secondaryButtons}>
          <Button mode="text" onPress={handleResetSettings}>
            {l10n.common.reset}
          </Button>
          <Button mode="text" onPress={handleCancelSettings}>
            {l10n.common.cancel}
          </Button>
        </View>
        <Button mode="contained" onPress={handleSaveSettings}>
          {l10n.components.chatGenerationSettingsSheet.saveChanges}
        </Button>
=======
        <View style={styles.actionsContainer}>
          <ResetButton
            session={session}
            resetMenuVisible={resetMenuVisible}
            setResetMenuVisible={setResetMenuVisible}
            handleResetToDefault={handleResetToDefault}
            handleResetToPreset={handleResetToPreset}
          />
          <View style={styles.rightButtons}>
            {!isEditingPresetSettings && (
              <Button mode="contained-tonal" onPress={handleApplyToPreset}>
                Save as Preset
              </Button>
            )}
            <Button mode="contained" onPress={handleSaveSettings}>
              {session ? 'Save' : i10n.saveChanges}
            </Button>
          </View>
        </View>
>>>>>>> 22f4b25d
      </Sheet.Actions>
    </Sheet>
  );
};<|MERGE_RESOLUTION|>--- conflicted
+++ resolved
@@ -13,7 +13,6 @@
 import {L10nContext} from '../../utils';
 import {ChevronDownIcon} from '../../assets/icons';
 import {Menu} from '../Menu';
-
 interface ResetButtonProps {
   session: any;
   resetMenuVisible: boolean;
@@ -34,6 +33,8 @@
   handleResetToDefault,
   handleResetToPreset,
 }: ResetButtonProps) => {
+  const l10n = useContext(L10nContext);
+
   if (!session) {
     // Simple button for preset settings
     return (
@@ -41,7 +42,7 @@
         mode="text"
         onPress={handleResetToDefault}
         style={styles.resetButton}>
-        Reset to System Defaults
+        {l10n.components.chatGenerationSettingsSheet.resetToSystemDefaults}
       </Button>
     );
   }
@@ -59,14 +60,19 @@
             style={styles.resetButton}
             contentStyle={styles.resetButtonContent}
             icon={ChevronDownButtonIcon}>
-            Reset
+            {l10n.common.reset}
           </Button>
         </View>
       }>
-      <Menu.Item onPress={handleResetToPreset} label="Reset to Preset" />
+      <Menu.Item
+        onPress={handleResetToPreset}
+        label={l10n.components.chatGenerationSettingsSheet.resetToPreset}
+      />
       <Menu.Item
         onPress={handleResetToDefault}
-        label="Reset to System Defaults"
+        label={
+          l10n.components.chatGenerationSettingsSheet.resetToSystemDefaults
+        }
       />
     </Menu>
   );
@@ -124,12 +130,14 @@
             numValue = value;
           } else {
             // If it's neither string nor number, treat as invalid. Most probably won't happen.
-            acc.errors[key] = 'Must be a valid number';
+            acc.errors[key] =
+              l10n.components.chatGenerationSettingsSheet.invalidNumericValuesMessage;
             return acc;
           }
 
           if (Number.isNaN(numValue)) {
-            acc.errors[key] = 'Must be a valid number';
+            acc.errors[key] =
+              l10n.components.chatGenerationSettingsSheet.invalidNumericValuesMessage;
           } else {
             acc.settings[key] = numValue;
           }
@@ -183,9 +191,10 @@
       handleSaveSettings(); // First save the current UI settings to the session
       chatSessionStore.applySessionSettingsToGlobal();
       Alert.alert(
-        'Success',
-        'These settings will be applied to all future sessions',
-        [{text: 'OK'}],
+        l10n.components.chatGenerationSettingsSheet.success,
+        l10n.components.chatGenerationSettingsSheet
+          .settingsAppliedToAllFutureSessions,
+        [{text: l10n.components.chatGenerationSettingsSheet.ok}],
       );
     }
   };
@@ -206,13 +215,11 @@
 
   return (
     <Sheet
-<<<<<<< HEAD
-      title={l10n.components.chatGenerationSettingsSheet.title}
-=======
       title={
-        i10n.chatGenerationSettings + (session ? ' (Session)' : ' (Preset)')
+        session
+          ? l10n.components.chatGenerationSettingsSheet.title_session
+          : l10n.components.chatGenerationSettingsSheet.title_preset
       }
->>>>>>> 22f4b25d
       isVisible={isVisible}
       onClose={onCloseSheet}>
       <Sheet.ScrollView
@@ -221,19 +228,6 @@
         <CompletionSettings settings={settings} onChange={updateSettings} />
       </Sheet.ScrollView>
       <Sheet.Actions>
-<<<<<<< HEAD
-        <View style={styles.secondaryButtons}>
-          <Button mode="text" onPress={handleResetSettings}>
-            {l10n.common.reset}
-          </Button>
-          <Button mode="text" onPress={handleCancelSettings}>
-            {l10n.common.cancel}
-          </Button>
-        </View>
-        <Button mode="contained" onPress={handleSaveSettings}>
-          {l10n.components.chatGenerationSettingsSheet.saveChanges}
-        </Button>
-=======
         <View style={styles.actionsContainer}>
           <ResetButton
             session={session}
@@ -245,15 +239,16 @@
           <View style={styles.rightButtons}>
             {!isEditingPresetSettings && (
               <Button mode="contained-tonal" onPress={handleApplyToPreset}>
-                Save as Preset
+                {l10n.components.chatGenerationSettingsSheet.saveAsPreset}
               </Button>
             )}
             <Button mode="contained" onPress={handleSaveSettings}>
-              {session ? 'Save' : i10n.saveChanges}
+              {session
+                ? l10n.components.chatGenerationSettingsSheet.saveChanges
+                : l10n.common.save}
             </Button>
           </View>
         </View>
->>>>>>> 22f4b25d
       </Sheet.Actions>
     </Sheet>
   );
